--- conflicted
+++ resolved
@@ -181,8 +181,6 @@
             m_dvalue = value;
             m_numeric = true;
         }
-<<<<<<< HEAD
-=======
 
         void enforce_valid_json_string_value()
         {
@@ -201,7 +199,6 @@
             }
         }
 
->>>>>>> 9c6c1eac
         std::array<char, CMONITOR_MEASUREMENT_NAME_MAXLEN> m_name; // use std::array to void dynamic allocations
         std::array<char, CMONITOR_MEASUREMENT_VALUE_MAXLEN> m_value; // use std::array to void dynamic allocations
         double m_dvalue; // double value to avoid atof conversion
