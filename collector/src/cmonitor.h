--- conflicted
+++ resolved
@@ -223,122 +223,6 @@
 class CMonitorAppHelper
 {
 public:
-<<<<<<< HEAD
-    CMonitorCollectorApp() { }
-
-    void init_defaults();
-    void parse_args(int argc, char** argv);
-    int run(int argc, char** argv);
-
-private:
-    void print_help();
-    void check_pid_file();
-    std::string get_hostname();
-    void get_timestamps(std::string& localTime, std::string& utcTime);
-    void file_read_one_stat(const char* file, const char* name);
-    void proc_read_numeric_stats_from(const char* statname, const std::set<std::string>& allowedStatsNames);
-    void psample_date_time(long loop);
-    double get_timestamp_sec();
-
-    //------------------------------------------------------------------------------
-    // JSON header functions
-    //------------------------------------------------------------------------------
-
-    void header_identity();
-    void header_cmonitor_info(
-        int argc, char** argv, long sampling_interval_sec, long num_samples, unsigned int collect_flags);
-    void header_etc_os_release();
-    void header_cpuinfo();
-    void header_version();
-    void header_lscpu();
-    void header_lshw();
-    void header_meminfo();
-    void header_custom_metadata();
-
-    //------------------------------------------------------------------------------
-    // CGroup functions
-    //------------------------------------------------------------------------------
-
-    void cgroup_init();
-    bool cgroup_init_check_for_our_pid();
-    void cgroup_config();
-    bool cgroup_is_allowed_cpu(int cpu);
-    bool cgroup_still_exists();
-    void cgroup_proc_memory(const std::set<std::string>& allowedStatsNames);
-    void cgroup_proc_cpuacct(double elapsed_sec, bool print);
-    void cgroup_proc_tasks(double elapsed_sec, OutputFields output_opts, bool include_threads);
-    bool cgroup_collect_pids(std::vector<pid_t>& pids); // utility of cgroup_proc_tasks()
-
-    //------------------------------------------------------------------------------
-    // Functions to collect /proc stats (baremetal)
-    //------------------------------------------------------------------------------
-
-    void proc_stat(double elapsed, bool onlyCgroupAllowedCpus, OutputFields output_opts);
-    void proc_stat_cpu_total(const char* cpu_data, double elapsed_sec, OutputFields output_opts, cpu_specs_t& total_cpu,
-        int max_cpu_count); // utility of proc_stat()
-    int proc_stat_cpu_index(const char* cpu_data, double elapsed_sec, OutputFields output_opts,
-        cpu_specs_t* logical_cpu, bool onlyCgroupAllowedCpus);
-
-    void proc_diskstats(double elapsed, OutputFields output_opts);
-    void proc_net_dev(double elapsed, OutputFields output_opts);
-    void proc_loadavg();
-    void proc_filesystems();
-    void proc_uptime();
-
-private:
-    //------------------------------------------------------------------------------
-    // Misc globals
-    //------------------------------------------------------------------------------
-    std::string m_strHostname; // full hostname for this machine
-    std::string m_strShortHostname; // short hostname for this machine
-
-    //------------------------------------------------------------------------------
-    // CGroups variables
-    //------------------------------------------------------------------------------
-    CGroupDetected m_nCGroupsFound = CG_NONE;
-
-    // paths of cgroups for the cgroup to monitor (either our own cgroup or another one):
-    std::string m_cgroup_systemd_name;
-    std::string m_cgroup_memory_kernel_path;
-    std::string m_cgroup_cpuacct_kernel_path;
-    std::string m_cgroup_cpuset_kernel_path;
-
-    // limits read from the cgroups that apply to this process:
-    uint64_t m_cgroup_memory_limit_bytes = 0;
-    std::set<uint64_t> m_cgroup_cpus;
-    uint64_t m_cgroup_cpuacct_period_us = 0;
-    uint64_t m_cgroup_cpuacct_quota_us = 0;
-
-    //------------------------------------------------------------------------------
-    // Process tracking
-    //------------------------------------------------------------------------------
-    std::map<pid_t, procsinfo_t> m_pid_databases[2];
-    unsigned int m_pid_database_current_index = 0; // will be alternatively 0 and 1
-
-    // it's possible, even if unlikely, for 2 PIDs to have identical process score...
-    // that's why we use std::multimap instead of a std::map
-    std::multimap<uint64_t /* process score */, proc_topper_t> m_topper;
-};
-
-//------------------------------------------------------------------------------
-// String/File utilities
-//------------------------------------------------------------------------------
-
-unsigned int replace_string(std::string& str, const std::string& from, const std::string& to, bool allOccurrences);
-std::string to_lower(const std::string& orig_str);
-std::string trim_string(const std::string& s);
-void strip_spaces(char* s);
-bool string2int(const char* s, uint64_t& result);
-bool file_or_dir_exists(const char* filename);
-template <typename T> std::string stl_container2string(const T& par, const std::string& delim);
-std::vector<std::string> split_string_in_array(const std::string& str, char splitter);
-bool parse_string_with_multiple_ranges(const std::string& data, std::vector<int>& result);
-bool parse_string_with_multiple_ranges(const std::string& data, std::set<int>& result);
-bool search_integer(std::string filePath, uint64_t valueToSearch);
-bool read_integer(std::string filePath, uint64_t& value);
-bool read_integers_with_range_validation(
-    const std::string& filename, uint64_t lower_limit, uint64_t upper_limit, std::set<uint64_t>& cpus);
-=======
     CMonitorAppHelper(CMonitorCollectorAppConfig* pCfg, CMonitorOutputFrontend* pOutput)
     {
         m_pCfg = pCfg;
@@ -348,5 +232,4 @@
 protected:
     CMonitorCollectorAppConfig* m_pCfg;
     CMonitorOutputFrontend* m_pOutput;
-};
->>>>>>> f9e29449
+};