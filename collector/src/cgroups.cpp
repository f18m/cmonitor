--- conflicted
+++ resolved
@@ -653,16 +653,10 @@
     }
 
     // cpuset and memory cgroups found:
-<<<<<<< HEAD
     m_nCGroupsFound = CG_VERSION1;
-    g_logger.LogDebug("CGroup monitoring successfully enabled. CGroup name is %s\n", m_cgroup_systemd_name.c_str());
-    g_logger.LogDebug("Found cpuset cgroup limiting to CPUs %s, mounted at %s\n",
-=======
-    m_bCGroupsFound = true;
     CMonitorLogger::instance()->LogDebug(
         "CGroup monitoring successfully enabled. CGroup name is %s\n", m_cgroup_systemd_name.c_str());
     CMonitorLogger::instance()->LogDebug("Found cpuset cgroup limiting to CPUs %s, mounted at %s\n",
->>>>>>> f9e29449
         stl_container2string(m_cgroup_cpus, ",").c_str(), m_cgroup_cpuset_kernel_path.c_str());
     CMonitorLogger::instance()->LogDebug("Found cpuacct cgroup limiting at %lu/%lu usecs mounted at %s\n",
         m_cgroup_cpuacct_quota_us, m_cgroup_cpuacct_period_us, m_cgroup_cpuacct_kernel_path.c_str());
